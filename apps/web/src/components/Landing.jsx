--- conflicted
+++ resolved
@@ -60,9 +60,9 @@
           ) : (
             <>
               <Button variant="outline" onClick={() => navigate("/login")}>
-                Log in
+                Login
               </Button>
-              <Button onClick={() => navigate("/signup")}>Sign up</Button>
+              <Button onClick={() => navigate("/signup")}>Sign Up</Button>
             </>
           )}
         </div>
@@ -72,7 +72,7 @@
       <div className="flex items-center justify-center min-h-[calc(100vh-80px)]">
         <div className="bg-white border-2 border-gray-800 px-16 py-20 text-center min-w-[500px] min-h-[300px] flex flex-col justify-center items-center gap-12 fade-in">
           <h1 className="text-3xl font-normal text-gray-800 m-0 tracking-wide">
-            VidyaVichar
+            vidya vichar
           </h1>
           <div className="flex gap-8 justify-center">
             {/* Student + Faculty can create/join */}
@@ -94,30 +94,15 @@
                 </Button>
               </>
             )}
-<<<<<<< HEAD
-            <div className="flex gap-8 justify-center">
-              <Button
-                variant="outline"
-                onClick={handleCreateRoom}
-                className="px-6 py-3 text-base"
-              >
-                Create Room
-              </Button>
-=======
 
             {/* TA + Faculty can inspect */}
             {(user?.role === "ta" || user?.role === "faculty") && (
->>>>>>> ff1278f2
               <Button
                 variant="outline"
                 onClick={() => navigate("/inspect-qa")}
                 className="px-6 py-3 text-base"
               >
-<<<<<<< HEAD
-                Join Room
-=======
                 inspect q/a
->>>>>>> ff1278f2
               </Button>
             )}
           </div>
